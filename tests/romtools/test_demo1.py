--- conflicted
+++ resolved
@@ -1,20 +1,10 @@
-<<<<<<< HEAD
 import romtools as rt
 import numpy as np
 import pytest
 
 
 def exact_solution(x, t, alpha):
-    """
-=======
-import pytest
-import numpy as np
-import romtools as rt
-
-
-def exact_solution(x,t, alpha):
     '''
->>>>>>> a264127a
     Returns the exact solution of the 1D heat equation with
     heat source term sin(np.pi*x) and initial condition sin(2*np.pi*x)
 
@@ -45,11 +35,6 @@
         # put into a numpy array of shape N_vars x N_x x N_t
         return np.array(self.snapshots).transpose()[None]
 
-<<<<<<< HEAD
-=======
-    def getVariableNames(self):
-        return ['T']
->>>>>>> a264127a
 
 @pytest.mark.mpi_skip
 def test_demo1():
