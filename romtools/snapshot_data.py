<<<<<<< HEAD
"""
Most ROM formulations require access to so-called snapshot data to construct a
reduced trial space.  A snapshot is typically a solution to a full-order model.
=======
#
# ************************************************************************
#
#                         ROM Tools and Workflows
# Copyright 2019 National Technology & Engineering Solutions of Sandia,LLC
#                              (NTESS)
#
# Under the terms of Contract DE-NA0003525 with NTESS, the
# U.S. Government retains certain rights in this software.
#
# ROM Tools and Workflows is licensed under BSD-3-Clause terms of use:
#
# Redistribution and use in source and binary forms, with or without
# modification, are permitted provided that the following conditions
# are met:
#
# 1. Redistributions of source code must retain the above copyright
# notice, this list of conditions and the following disclaimer.
#
# 2. Redistributions in binary form must reproduce the above copyright
# notice, this list of conditions and the following disclaimer in the
# documentation and/or other materials provided with the distribution.
#
# 3. Neither the name of the copyright holder nor the names of its
# contributors may be used to endorse or promote products derived
# from this software without specific prior written permission.
#
# THIS SOFTWARE IS PROVIDED BY THE COPYRIGHT HOLDERS AND CONTRIBUTORS
# "AS IS" AND ANY EXPRESS OR IMPLIED WARRANTIES, INCLUDING, BUT NOT
# LIMITED TO, THE IMPLIED WARRANTIES OF MERCHANTABILITY AND FITNESS
# FOR A PARTICULAR PURPOSE ARE DISCLAIMED. IN NO EVENT SHALL THE
# COPYRIGHT HOLDER OR CONTRIBUTORS BE LIABLE FOR ANY DIRECT, INDIRECT,
# INCIDENTAL, SPECIAL, EXEMPLARY, OR CONSEQUENTIAL DAMAGES
# (INCLUDING, BUT NOT LIMITED TO, PROCUREMENT OF SUBSTITUTE GOODS OR
# SERVICES; LOSS OF USE, DATA, OR PROFITS; OR BUSINESS INTERRUPTION)
# HOWEVER CAUSED AND ON ANY THEORY OF LIABILITY, WHETHER IN CONTRACT,
# STRICT LIABILITY, OR TORT (INCLUDING NEGLIGENCE OR OTHERWISE) ARISING
# IN ANY WAY OUT OF THE USE OF THIS SOFTWARE, EVEN IF ADVISED OF THE
# POSSIBILITY OF SUCH DAMAGE.
#
# Questions? Contact Eric Parish (ejparis@sandia.gov)
#
# ************************************************************************
#

'''
Most ROM formulations require access to so-called snapshot data to construct a reduced trial space.
A snapshot is typically a solution to a full-order model.
>>>>>>> a264127a
As an example, consider a (discretized) parameterized PDE defined by

$$\\boldsymbol r( \\mathbf{u}(\\boldsymbol \\mu);\\boldsymbol \\mu)$$

where $\\boldsymbol r$ is the residual operator, $\\mathbf{u}$ is the state,
and $\\boldsymbol \\mu$ are system parameters.
Suppose we have solved the PDE for a set of $M$ training parameters to obtain
the so-called snapshot matrix

$$\\mathbf{S} = \\begin{bmatrix}
\\mathbf{u} (\\boldsymbol \\mu_1 ) &
\\cdots &
\\mathbf{u}(\\boldsymbol \\mu_M)
\\end{bmatrix}
$$


<<<<<<< HEAD
The SnapshotData class encapsulates the information contained in set of
snapshots, and is the main class used in the construction of trial spaces
"""

import abc
=======
The SnapshotData class encapsulates the information contained in set of snapshots,
and is the main class used in the construction of trial spaces
'''

import abc
from typing import Iterable
>>>>>>> a264127a
import numpy as np


class AbstractSnapshotData(abc.ABC):
    '''
    An abstract base class for representing snapshot data.

    This class defines the common interface for classes that store and provide access to snapshot data
    as part of a simulation or data processing system. Implementations of this class are expected to
    define the initialization method and various methods for accessing and manipulating the data.

    Methods:
    '''

    @abc.abstractmethod
<<<<<<< HEAD
    def get_snapshot_tensor(self) -> np.ndarray:
        """
        Returns numpy tensor of shape N_vars x N_space x N_samples
        (assuming each snapshot corresponds to a column vector)
        """
        pass

    @abc.abstractmethod
    def get_mesh_gids(self):
        """
        Returns global ids associated with mesh points (for hyper-reduction)
        """
        pass

    def get_snapshot_matrix(self) -> np.ndarray:
        """
        Returns numpy matrix of shape N_vars N_space x N_samples
        (assuming each snapshot corresponds to a column vector)
        """
        variable_ordering = 'C'
        snapshot_tensor = self.get_snapshot_tensor()
        matrix_shape = (snapshot_tensor.shape[0]*snapshot_tensor.shape[1],
                        snapshot_tensor.shape[2])
        snapshot_matrix = np.reshape(snapshot_tensor,
                                     matrix_shape,
                                     variable_ordering)
        return snapshot_matrix
=======
    def getSnapshotsAsListOfArrays(self) -> Iterable[np.ndarray]:
        '''
        Retrieves the snapshots as a list of NumPy arrays. Each array represents a single snapshot.

        Returns:
            Iterable[np.ndarray]: An iterable of NumPy arrays representing the snapshots.

        Note:
        Subclasses must implement this method to provide access to the actual snapshot data.
        '''
        pass

    @abc.abstractmethod
    def getMeshGids(self):
        '''
        Retrieves global ids associated with mesh points (used for hyper-reduction)

        Returns:
            None or specific data type: The mesh global identifiers, or None if not applicable.

        Note:
        Subclasses must implement this method to provide access to mesh global identifiers if relevant.
        '''
        pass

    @abc.abstractmethod
    def getVariableNames(self) -> Iterable[str]:
        '''
        Retrieves the names of different state variables associated with the snapshot data.

        Returns:
            list: A list of variable names.

        Note:
        Subclasses must ensure this list is properly defined and set in the constructor.
        '''
        pass

    def getSnapshotsAsArray(self) -> np.ndarray:
        '''
        Retrieves the snapshots as a single NumPy array by converting the list of snapshots into an array.

        Returns:
            np.ndarray: A NumPy array containing all the snapshots.

        Note:
        This method provides a convenient way to access the snapshot data as a single array.
        Subclasses can use the `getSnapshotsAsListOfArrays()` method to implement this.
        '''
        return _listOfSnapshotsToArray(self.getSnapshotsAsListOfArrays())

    def getNumVars(self) -> int:
        '''
        Returns the number of state variables in the snapshot data
        (e.g., 5 for the compressible Navier--Stokes equations in 3 dimensions)

        Returns:
            int: The number of variables.

        Note:
        Subclasses should make sure that this method returns the correct number of variables
        associated with the snapshot data.
        '''
        return len(self.getVariableNames())

def _listOfSnapshotsToArray(list_of_snapshots: Iterable[np.ndarray]) -> np.ndarray:
    '''
    Helper function to move snapshot list into a matrix
    '''
    return np.hstack([ar.reshape(ar.shape[0],-1) for ar in list_of_snapshots])
>>>>>>> a264127a
<|MERGE_RESOLUTION|>--- conflicted
+++ resolved
@@ -1,8 +1,3 @@
-<<<<<<< HEAD
-"""
-Most ROM formulations require access to so-called snapshot data to construct a
-reduced trial space.  A snapshot is typically a solution to a full-order model.
-=======
 #
 # ************************************************************************
 #
@@ -51,7 +46,6 @@
 '''
 Most ROM formulations require access to so-called snapshot data to construct a reduced trial space.
 A snapshot is typically a solution to a full-order model.
->>>>>>> a264127a
 As an example, consider a (discretized) parameterized PDE defined by
 
 $$\\boldsymbol r( \\mathbf{u}(\\boldsymbol \\mu);\\boldsymbol \\mu)$$
@@ -69,20 +63,12 @@
 $$
 
 
-<<<<<<< HEAD
 The SnapshotData class encapsulates the information contained in set of
 snapshots, and is the main class used in the construction of trial spaces
-"""
-
-import abc
-=======
-The SnapshotData class encapsulates the information contained in set of snapshots,
-and is the main class used in the construction of trial spaces
 '''
 
 import abc
 from typing import Iterable
->>>>>>> a264127a
 import numpy as np
 
 
@@ -98,49 +84,15 @@
     '''
 
     @abc.abstractmethod
-<<<<<<< HEAD
     def get_snapshot_tensor(self) -> np.ndarray:
-        """
+        '''
         Returns numpy tensor of shape N_vars x N_space x N_samples
         (assuming each snapshot corresponds to a column vector)
-        """
+        '''
         pass
 
     @abc.abstractmethod
     def get_mesh_gids(self):
-        """
-        Returns global ids associated with mesh points (for hyper-reduction)
-        """
-        pass
-
-    def get_snapshot_matrix(self) -> np.ndarray:
-        """
-        Returns numpy matrix of shape N_vars N_space x N_samples
-        (assuming each snapshot corresponds to a column vector)
-        """
-        variable_ordering = 'C'
-        snapshot_tensor = self.get_snapshot_tensor()
-        matrix_shape = (snapshot_tensor.shape[0]*snapshot_tensor.shape[1],
-                        snapshot_tensor.shape[2])
-        snapshot_matrix = np.reshape(snapshot_tensor,
-                                     matrix_shape,
-                                     variable_ordering)
-        return snapshot_matrix
-=======
-    def getSnapshotsAsListOfArrays(self) -> Iterable[np.ndarray]:
-        '''
-        Retrieves the snapshots as a list of NumPy arrays. Each array represents a single snapshot.
-
-        Returns:
-            Iterable[np.ndarray]: An iterable of NumPy arrays representing the snapshots.
-
-        Note:
-        Subclasses must implement this method to provide access to the actual snapshot data.
-        '''
-        pass
-
-    @abc.abstractmethod
-    def getMeshGids(self):
         '''
         Retrieves global ids associated with mesh points (used for hyper-reduction)
 
@@ -152,49 +104,16 @@
         '''
         pass
 
-    @abc.abstractmethod
-    def getVariableNames(self) -> Iterable[str]:
+    def get_snapshot_matrix(self) -> np.ndarray:
         '''
-        Retrieves the names of different state variables associated with the snapshot data.
-
-        Returns:
-            list: A list of variable names.
-
-        Note:
-        Subclasses must ensure this list is properly defined and set in the constructor.
+        Returns numpy matrix of shape N_vars N_space x N_samples
+        (assuming each snapshot corresponds to a column vector)
         '''
-        pass
-
-    def getSnapshotsAsArray(self) -> np.ndarray:
-        '''
-        Retrieves the snapshots as a single NumPy array by converting the list of snapshots into an array.
-
-        Returns:
-            np.ndarray: A NumPy array containing all the snapshots.
-
-        Note:
-        This method provides a convenient way to access the snapshot data as a single array.
-        Subclasses can use the `getSnapshotsAsListOfArrays()` method to implement this.
-        '''
-        return _listOfSnapshotsToArray(self.getSnapshotsAsListOfArrays())
-
-    def getNumVars(self) -> int:
-        '''
-        Returns the number of state variables in the snapshot data
-        (e.g., 5 for the compressible Navier--Stokes equations in 3 dimensions)
-
-        Returns:
-            int: The number of variables.
-
-        Note:
-        Subclasses should make sure that this method returns the correct number of variables
-        associated with the snapshot data.
-        '''
-        return len(self.getVariableNames())
-
-def _listOfSnapshotsToArray(list_of_snapshots: Iterable[np.ndarray]) -> np.ndarray:
-    '''
-    Helper function to move snapshot list into a matrix
-    '''
-    return np.hstack([ar.reshape(ar.shape[0],-1) for ar in list_of_snapshots])
->>>>>>> a264127a
+        variable_ordering = 'C'
+        snapshot_tensor = self.get_snapshot_tensor()
+        matrix_shape = (snapshot_tensor.shape[0]*snapshot_tensor.shape[1],
+                        snapshot_tensor.shape[2])
+        snapshot_matrix = np.reshape(snapshot_tensor,
+                                     matrix_shape,
+                                     variable_ordering)
+        return snapshot_matrix