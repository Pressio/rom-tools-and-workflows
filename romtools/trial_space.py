#
# ************************************************************************
#
#                         ROM Tools and Workflows
# Copyright 2019 National Technology & Engineering Solutions of Sandia,LLC
#                              (NTESS)
#
# Under the terms of Contract DE-NA0003525 with NTESS, the
# U.S. Government retains certain rights in this software.
#
# ROM Tools and Workflows is licensed under BSD-3-Clause terms of use:
#
# Redistribution and use in source and binary forms, with or without
# modification, are permitted provided that the following conditions
# are met:
#
# 1. Redistributions of source code must retain the above copyright
# notice, this list of conditions and the following disclaimer.
#
# 2. Redistributions in binary form must reproduce the above copyright
# notice, this list of conditions and the following disclaimer in the
# documentation and/or other materials provided with the distribution.
#
# 3. Neither the name of the copyright holder nor the names of its
# contributors may be used to endorse or promote products derived
# from this software without specific prior written permission.
#
# THIS SOFTWARE IS PROVIDED BY THE COPYRIGHT HOLDERS AND CONTRIBUTORS
# "AS IS" AND ANY EXPRESS OR IMPLIED WARRANTIES, INCLUDING, BUT NOT
# LIMITED TO, THE IMPLIED WARRANTIES OF MERCHANTABILITY AND FITNESS
# FOR A PARTICULAR PURPOSE ARE DISCLAIMED. IN NO EVENT SHALL THE
# COPYRIGHT HOLDER OR CONTRIBUTORS BE LIABLE FOR ANY DIRECT, INDIRECT,
# INCIDENTAL, SPECIAL, EXEMPLARY, OR CONSEQUENTIAL DAMAGES
# (INCLUDING, BUT NOT LIMITED TO, PROCUREMENT OF SUBSTITUTE GOODS OR
# SERVICES; LOSS OF USE, DATA, OR PROFITS; OR BUSINESS INTERRUPTION)
# HOWEVER CAUSED AND ON ANY THEORY OF LIABILITY, WHETHER IN CONTRACT,
# STRICT LIABILITY, OR TORT (INCLUDING NEGLIGENCE OR OTHERWISE) ARISING
# IN ANY WAY OUT OF THE USE OF THIS SOFTWARE, EVEN IF ADVISED OF THE
# POSSIBILITY OF SUCH DAMAGE.
#
# Questions? Contact Eric Parish (ejparis@sandia.gov)
#
# ************************************************************************
#

'''
#Trial space overview

A trial space is foundational to reduced-order models.
In a ROM, we restrict a high-dimensional state to live within a low-dimensional trial space.
Mathematically, for a "FOM" vector $\\mathbf{u} \\in \\mathbb{R}^N$, we represent this as
$$\\mathbf{u} \\approx \\tilde{\\mathbf{u}} \\in \\mathcal{V}$$
where $\\mathcal{V}$ with
$\\text{dim}(\\mathcal{V}) = K \\le N$
is the trial space. Formally, we can describe this low-dimensional representation with a basis and an affine offset,
$$\\tilde{\\mathbf{u}}  = \\boldsymbol \\Phi \\hat{\\mathbf{u}} + \\mathbf{u}_{\\mathrm{shift}}$$
where $\\boldsymbol \\Phi \\in \\mathbb{R}^{N \\times K}$ is the basis matrix,
$\\hat{\\mathbf{u}} \\in \\mathbb{R}^{K}$ are the reduced, or generalized coordinates,
$\\mathbf{u}_{\\mathrm{shift}} \\in \\mathbb{R}^N$ is the shift vector (or affine offset), and, by definition,
$\\mathcal{V} \\equiv \\mathrm{range}(\\boldsymbol \\Phi) + \\mathbf{u}_{\\mathrm{shift}}$.

The trial_space class encapsulates the information of an affine trial space, $\\mathcal{V}$,
by virtue of providing access to a basis matrix, a shift vector, and the dimensionality of the trial space.
'''

import abc
import numpy as np
from romtools.snapshot_data import AbstractSnapshotData
from romtools.trial_space_utils.truncater import AbstractTruncater, NoOpTruncater
from romtools.trial_space_utils.shifter import AbstractShifter, NoOpShifter
from romtools.trial_space_utils.scaler import AbstractScaler
from romtools.trial_space_utils.splitter import AbstractSplitter, NoOpSplitter
from romtools.trial_space_utils.orthogonalizer import AbstractOrthogonalizer, NoOpOrthogonalizer


class AbstractTrialSpace(abc.ABC):
<<<<<<< HEAD
    """Abstract implementation"""
    @abc.abstractmethod
    def __init__(self, snapshots: AbstractSnapshotData):
        pass
=======
    '''
    Abstract base class for trial space implementations.

    This abstract class defines the interface for a trial space.

    Methods:
    '''
>>>>>>> a264127a

    @abc.abstractmethod
    def getDimension(self):
        '''Retrieves the dimension of the trial space

        Returns:
            int: The dimension of the trial space.

        Concrete subclasses should implement this method to return the appropriate dimension for their specific
        trial space implementation.
        '''
        pass

    @abc.abstractmethod
    def getShiftVector(self):
        '''
        Retrieves the shift vector of the trial space.

        Returns:
            np.ndarray: The shift vector.

        Concrete subclasses should implement this method to return the shift vector specific to their trial space
        implementation.
        '''
        pass

    @abc.abstractmethod
    def getBasis(self):
        '''
        Retrieves the basis vectors of the trial space.

        Returns:
            np.ndarray: The basis of the trial space.

        Concrete subclasses should implement this method to return the basis vectors specific to their trial space
        implementation.
        '''
        pass

def tensor_to_matrix(tensor_input):
    output_tensor = tensor_input.reshape(tensor_input.shape[0]*tensor_input.shape[1],
                                         tensor_input.shape[2])
    return output_tensor

def matrix_to_tensor(n_var, matrix_input):
    d1 = int(matrix_input.shape[0] / n_var)
    d2 = matrix_input.shape[1]
    output_matrix = matrix_input.reshape(n_var, d1, d2)
    return output_matrix


class DictionaryTrialSpace(AbstractTrialSpace):
    '''
    ##Reduced basis trial space (no truncation).

    Given a snapshot matrix $\\mathbf{S}$, we set the basis to be

    $$\\boldsymbol \\Phi = \\mathrm{orthogonalize}(\\mathrm{split}(\\mathbf{S} - \\mathbf{u}_{\\mathrm{shift}}))$$

<<<<<<< HEAD
    where the orthogonalization, splitting, and shifts are defined by their
    respective classes
    """
    def __init__(self, snapshot_data, shifter, splitter, orthogonalizer):
        # inputs:
        # fom_data: snapshot_data object, contains lists of full model
        #           solution data, methods to read it and other
        #           metadata such as variable set type
        # shifter: class that shifts the basis
        # splitter: class that splits basis
        # orthogonalizer: class that orthogonalizes basis

        # compute basis
        snapshots = snapshot_data.get_snapshot_tensor()
        n_var = snapshots.shape[0]
        shifted_snapshots, self.__shift_vector = shifter(snapshots)
        snapshot_matrix = tensor_to_matrix(shifted_snapshots)
        self.__basis = splitter(snapshot_matrix)
=======
    where the orthogonalization, splitting, and shifts are defined by their respective classes
    '''
    def __init__(self,snapshot_data,shifter,splitter,orthogonalizer):
        '''
        Constructor for the reduced basis trial space without truncation.

        Args:
            snapshot_data: Snapshot data object containing full model solution data, methods to read it, and other
                metadata such as variable set type.
            shifter: Class that shifts the basis.
            splitter: Class that splitts the basis.
            orthogonalizer: Class that orthogonalizes the basis.

        This constructor initializes a trial space by performing basis manipulation operations on the provided
        snapshot data.
        '''

        # Compute basis
        snapshots = snapshot_data.getSnapshotsAsArray()
        shifted_snapshots,self.__shift_vector = shifter(snapshots)
        self.__basis = splitter(shifted_snapshots)
>>>>>>> a264127a
        self.__basis = orthogonalizer(self.__basis)
        self.__basis = matrix_to_tensor(n_var, self.__basis)
        self.__dimension = self.__basis.shape[2]

    def getDimension(self):
<<<<<<< HEAD
        """Returns dimension of trial space"""
        return self.__dimension

    def getShiftVector(self):
        """Returns the shift vector"""
        return self.__shift_vector

    def getBasis(self):
        """Returns the basis"""
=======
        '''
        Retrieves the dimension of trial space

        Returns:
            int: The dimension of the trial space.
        '''
        return self.__dimension

    def getShiftVector(self):
        '''
        Retrieves the shift vector

        Returns:
            np.ndarray: The shift vector.

        '''
        return self.__shift_vector

    def getBasis(self):
        '''
        Retrieves the basis of the trial space

        Returns:
            np.ndarray: The basis of the trial space.
        '''
>>>>>>> a264127a
        return self.__basis


class TrialSpaceFromPOD(AbstractTrialSpace):
    '''
    ##POD trial space (constructed via SVD).

    Given a snapshot matrix $\\mathbf{S}$, we compute the basis $\\boldsymbol \\Phi$ as

    $$\\boldsymbol U = \\mathrm{SVD}(\\mathrm{split}(\\mathbf{S} - \\mathbf{u}_{\\mathrm{shift}})))$$
    $$\\boldsymbol \\Phi = \\mathrm{orthogonalize}(\\mathrm{truncate}( \\boldsymbol U ))$$

    where $\\boldsymbol U$ are the left singular vectors and the
    orthogonalization, truncation, splitting, and shifts are defined
    by their respective classes.

<<<<<<< HEAD
    For truncation, we enable truncation based on a fixed dimension or the
    decay of singular values; please refer to the documentation for the
    truncater.
    """
=======
    For truncation, we enable truncation based on a fixed dimension or the decay
    of singular values; please refer to the documentation for the truncater.
    '''
>>>>>>> a264127a

    def __init__(self,
                 snapshots:      AbstractSnapshotData,
                 truncater:      AbstractTruncater      = NoOpTruncater(),
                 shifter:        AbstractShifter        = NoOpShifter(),
                 splitter:       AbstractSplitter       = NoOpSplitter(),
                 orthogonalizer: AbstractOrthogonalizer = NoOpOrthogonalizer(),
                 svdFnc = None):
        '''
        Constructor for the POD trial space.

        Args:
            snapshots (AbstractSnapshotData): Snapshot data source.
            truncater (AbstractTruncater): Class that truncates the basis.
            shifter (AbstractShifter): Class that shifts the basis.
            splitter (AbstractSplitter): Class that splits the basis.
            orthogonalizer (AbstractOrthogonalizer): Class that orthogonalizes the basis.
            svdFnc: a callable to use for computing the SVD on the snapshots data.
                    IMPORTANT: must conform to the API of [np.linalg.svd](https://numpy.org/doc/stable/reference/generated/numpy.linalg.svd.html#numpy-linalg-svd).
                    If `None`, internally we use `np.linalg.svd`.
                    Note: this is useful when you want to use a custom svd, for example when your snapshots are
                    distributed with MPI, or maybe you have a fancy svd function that you can use.

        This constructor initializes a POD trial space by performing SVD on the provided snapshot data and applying
        various basis manipulation operations, including truncation, shifting, splitting, and orthogonalization.
        '''

        snapshot_tensor = snapshots.get_snapshot_tensor()
        n_var = snapshot_tensor.shape[0]
        shifted_snapshot_tensor, self.__shift_vector = shifter(snapshot_tensor)
        snapshot_matrix = tensor_to_matrix(shifted_snapshot_tensor)
        shifted_split_snapshots = splitter(snapshot_matrix)

<<<<<<< HEAD
        svd_picked = np.linalg.svd if svdFnc is None else svdFnc
        lsv, svals, _ = svd_picked(shifted_split_snapshots, full_matrices=False,
                                   compute_uv=True, hermitian=False)
=======
        svdPicked = np.linalg.svd if svdFnc is None else svdFnc
        lsv, svals, _ = svdPicked(shifted_split_snapshots, full_matrices=False, \
                                  compute_uv=True, hermitian=False)
>>>>>>> a264127a

        self.__basis = truncater(lsv, svals)
        self.__basis = orthogonalizer(self.__basis)
        self.__basis = matrix_to_tensor(n_var, self.__basis)
        self.__dimension = self.__basis.shape[2]

    def getDimension(self):
        '''
        Retrieves the dimension of the trial space

        Returns:
            int: The dimension of the trial space.
        '''
        return self.__dimension

    def getShiftVector(self):
        '''
        Retrieves the shift vector

        Returns:
            np.ndarray: The shift vector.

        '''
        return self.__shift_vector

    def getBasis(self):
        '''
        Retrieves the basis of the trial space

        Returns:
            np.ndarray: The basis of the trial space.
        '''
        return self.__basis


class TrialSpaceFromScaledPOD(AbstractTrialSpace):
    '''
    ##POD trial space (constructed via scaled SVD).

    Given a snapshot matrix $\\mathbf{S}$, we set the basis to be

    $$\\boldsymbol U = \\mathrm{SVD}(\\mathrm{split}(\\mathrm{prescale}(\\mathbf{S} - \\mathbf{u}_{\\mathrm{shift}})))$$
    $$\\boldsymbol \\Phi = \\mathrm{orthogonalize}(\\mathrm{postscale}(\\mathrm{truncate}( \\boldsymbol U )))$$

    where $\\boldsymbol U$ are the left singular vectors and the
    orthogonalization, truncation, splitting, and shifts are defined by their
    respective classes.

<<<<<<< HEAD
    For truncation, we enable truncation based on a fixed dimension or the
    decay of singular values; please refer to the documentation for the
    truncater.
    """
=======
    For truncation, we enable truncation based on a fixed dimension or the decay of singular values;
    please refer to the documentation for the truncater.
    '''
>>>>>>> a264127a

    def __init__(self, snapshot_data: AbstractSnapshotData,
                 truncater: AbstractTruncater,
                 shifter: AbstractShifter,
                 scaler: AbstractScaler,
                 splitter: AbstractSplitter,
                 orthogonalizer: AbstractOrthogonalizer):
<<<<<<< HEAD
        # inputs:
        # fom_data: snapshot_data object, contains lists of full model solution
        #           data, methods to read it and other metadata such as
        #           variable set type
        # truncater: class that truncates the basis
        # shifter: class that shifts the basis
        # scaler: class the scales

        # compute basis
        snapshot_tensor = snapshot_data.get_snapshot_tensor()
        n_var = snapshot_tensor.shape[0]
        shifted_snapshot_tensor, self.__shift_vector = shifter(snapshot_tensor)
        scaled_shifted_snapshot_tensor = scaler.pre_scaling(shifted_snapshot_tensor)
        snapshot_matrix = tensor_to_matrix(scaled_shifted_snapshot_tensor)
        snapshot_matrix = splitter(snapshot_matrix)

        lsv, svals, _ = np.linalg.svd(snapshot_matrix, full_matrices=False)
        self.__basis = truncater(lsv, svals)
        self.__basis = matrix_to_tensor(n_var, self.__basis)
        self.__basis = scaler.post_scaling(self.__basis)
        self.__basis = tensor_to_matrix(self.__basis)
=======
        '''
        Constructor for the POD trial space constructed via scaled SVD.

        Args:
            snapshot_data: Snapshot data object containing full model solution data, methods to read it, and other
                metadata such as variable set type.
            truncater: Class that truncates the basis.
            shifter: Class that shifts the basis.
            scaler: Class that scales the basis.
            splitter: Class that splits the basis.
            orthogonalizer: Class that orthogonalizes the basis.

        This constructor initializes a POD trial space by performing SVD on the provided snapshot data and applying
        various basis manipulation operations, including scaling, shifting, truncation, splitting, and
        orthogonalization.
        '''

        # Compute basis
        snapshots = snapshot_data.getSnapshotsAsArray()
        shifted_snapshots,self.__shift_vector = shifter(snapshots)
        scaled_shifted_snapshots = scaler.preScaling(shifted_snapshots)
        scaled_shifted_and_split_snapshots = splitter(scaled_shifted_snapshots)
        lsv,svals,_ = np.linalg.svd(scaled_shifted_and_split_snapshots,full_matrices=False)
        self.__basis = truncater(lsv,svals)
        self.__basis = scaler.postScaling(self.__basis)
>>>>>>> a264127a
        self.__basis = orthogonalizer(self.__basis)
        self.__basis = matrix_to_tensor(n_var, self.__basis)
        self.__dimension = self.__basis.shape[2]

    def getDimension(self):
        '''
        Retrieves the dimension of the trial space

        Returns:
            int: The dimension of the trial space.
        '''
        return self.__dimension

    def getShiftVector(self):
        '''
        Retrieves the shift vector

        Returns:
            np.ndarray: The shift vector.

        '''
        return self.__shift_vector

    def getBasis(self):
        '''
        Retrieves the basis of the trial space

        Returns:
            np.ndarray: The basis of the trial space.
        '''
        return self.__basis<|MERGE_RESOLUTION|>--- conflicted
+++ resolved
@@ -74,12 +74,6 @@
 
 
 class AbstractTrialSpace(abc.ABC):
-<<<<<<< HEAD
-    """Abstract implementation"""
-    @abc.abstractmethod
-    def __init__(self, snapshots: AbstractSnapshotData):
-        pass
-=======
     '''
     Abstract base class for trial space implementations.
 
@@ -87,11 +81,11 @@
 
     Methods:
     '''
->>>>>>> a264127a
 
     @abc.abstractmethod
     def getDimension(self):
-        '''Retrieves the dimension of the trial space
+        '''
+        Retrieves the dimension of the trial space
 
         Returns:
             int: The dimension of the trial space.
@@ -147,18 +141,23 @@
 
     $$\\boldsymbol \\Phi = \\mathrm{orthogonalize}(\\mathrm{split}(\\mathbf{S} - \\mathbf{u}_{\\mathrm{shift}}))$$
 
-<<<<<<< HEAD
     where the orthogonalization, splitting, and shifts are defined by their
     respective classes
-    """
+    '''
     def __init__(self, snapshot_data, shifter, splitter, orthogonalizer):
-        # inputs:
-        # fom_data: snapshot_data object, contains lists of full model
-        #           solution data, methods to read it and other
-        #           metadata such as variable set type
-        # shifter: class that shifts the basis
-        # splitter: class that splits basis
-        # orthogonalizer: class that orthogonalizes basis
+        '''
+        Constructor for the reduced basis trial space without truncation.
+
+        Args:
+            snapshot_data: Snapshot data object containing full model solution data, methods to read it, and other
+                metadata such as variable set type.
+            shifter: Class that shifts the basis.
+            splitter: Class that splitts the basis.
+            orthogonalizer: Class that orthogonalizes the basis.
+
+        This constructor initializes a trial space by performing basis manipulation operations on the provided
+        snapshot data.
+        '''
 
         # compute basis
         snapshots = snapshot_data.get_snapshot_tensor()
@@ -166,71 +165,36 @@
         shifted_snapshots, self.__shift_vector = shifter(snapshots)
         snapshot_matrix = tensor_to_matrix(shifted_snapshots)
         self.__basis = splitter(snapshot_matrix)
-=======
-    where the orthogonalization, splitting, and shifts are defined by their respective classes
-    '''
-    def __init__(self,snapshot_data,shifter,splitter,orthogonalizer):
-        '''
-        Constructor for the reduced basis trial space without truncation.
-
-        Args:
-            snapshot_data: Snapshot data object containing full model solution data, methods to read it, and other
-                metadata such as variable set type.
-            shifter: Class that shifts the basis.
-            splitter: Class that splitts the basis.
-            orthogonalizer: Class that orthogonalizes the basis.
-
-        This constructor initializes a trial space by performing basis manipulation operations on the provided
-        snapshot data.
-        '''
-
-        # Compute basis
-        snapshots = snapshot_data.getSnapshotsAsArray()
-        shifted_snapshots,self.__shift_vector = shifter(snapshots)
-        self.__basis = splitter(shifted_snapshots)
->>>>>>> a264127a
         self.__basis = orthogonalizer(self.__basis)
         self.__basis = matrix_to_tensor(n_var, self.__basis)
         self.__dimension = self.__basis.shape[2]
 
     def getDimension(self):
-<<<<<<< HEAD
-        """Returns dimension of trial space"""
+        '''
+        Retrieves the dimension of trial space
+
+        Returns:
+            int: The dimension of the trial space.
+        '''
         return self.__dimension
 
     def getShiftVector(self):
-        """Returns the shift vector"""
+        '''
+        Retrieves the shift vector
+
+        Returns:
+            np.ndarray: The shift vector.
+
+        '''
         return self.__shift_vector
 
     def getBasis(self):
-        """Returns the basis"""
-=======
-        '''
-        Retrieves the dimension of trial space
-
-        Returns:
-            int: The dimension of the trial space.
-        '''
-        return self.__dimension
-
-    def getShiftVector(self):
-        '''
-        Retrieves the shift vector
-
-        Returns:
-            np.ndarray: The shift vector.
-
-        '''
-        return self.__shift_vector
-
-    def getBasis(self):
         '''
         Retrieves the basis of the trial space
 
         Returns:
             np.ndarray: The basis of the trial space.
         '''
->>>>>>> a264127a
         return self.__basis
 
 
@@ -247,16 +211,9 @@
     orthogonalization, truncation, splitting, and shifts are defined
     by their respective classes.
 
-<<<<<<< HEAD
-    For truncation, we enable truncation based on a fixed dimension or the
-    decay of singular values; please refer to the documentation for the
-    truncater.
-    """
-=======
     For truncation, we enable truncation based on a fixed dimension or the decay
     of singular values; please refer to the documentation for the truncater.
     '''
->>>>>>> a264127a
 
     def __init__(self,
                  snapshots:      AbstractSnapshotData,
@@ -290,15 +247,9 @@
         snapshot_matrix = tensor_to_matrix(shifted_snapshot_tensor)
         shifted_split_snapshots = splitter(snapshot_matrix)
 
-<<<<<<< HEAD
         svd_picked = np.linalg.svd if svdFnc is None else svdFnc
         lsv, svals, _ = svd_picked(shifted_split_snapshots, full_matrices=False,
                                    compute_uv=True, hermitian=False)
-=======
-        svdPicked = np.linalg.svd if svdFnc is None else svdFnc
-        lsv, svals, _ = svdPicked(shifted_split_snapshots, full_matrices=False, \
-                                  compute_uv=True, hermitian=False)
->>>>>>> a264127a
 
         self.__basis = truncater(lsv, svals)
         self.__basis = orthogonalizer(self.__basis)
@@ -347,16 +298,9 @@
     orthogonalization, truncation, splitting, and shifts are defined by their
     respective classes.
 
-<<<<<<< HEAD
-    For truncation, we enable truncation based on a fixed dimension or the
-    decay of singular values; please refer to the documentation for the
-    truncater.
-    """
-=======
     For truncation, we enable truncation based on a fixed dimension or the decay of singular values;
     please refer to the documentation for the truncater.
     '''
->>>>>>> a264127a
 
     def __init__(self, snapshot_data: AbstractSnapshotData,
                  truncater: AbstractTruncater,
@@ -364,29 +308,6 @@
                  scaler: AbstractScaler,
                  splitter: AbstractSplitter,
                  orthogonalizer: AbstractOrthogonalizer):
-<<<<<<< HEAD
-        # inputs:
-        # fom_data: snapshot_data object, contains lists of full model solution
-        #           data, methods to read it and other metadata such as
-        #           variable set type
-        # truncater: class that truncates the basis
-        # shifter: class that shifts the basis
-        # scaler: class the scales
-
-        # compute basis
-        snapshot_tensor = snapshot_data.get_snapshot_tensor()
-        n_var = snapshot_tensor.shape[0]
-        shifted_snapshot_tensor, self.__shift_vector = shifter(snapshot_tensor)
-        scaled_shifted_snapshot_tensor = scaler.pre_scaling(shifted_snapshot_tensor)
-        snapshot_matrix = tensor_to_matrix(scaled_shifted_snapshot_tensor)
-        snapshot_matrix = splitter(snapshot_matrix)
-
-        lsv, svals, _ = np.linalg.svd(snapshot_matrix, full_matrices=False)
-        self.__basis = truncater(lsv, svals)
-        self.__basis = matrix_to_tensor(n_var, self.__basis)
-        self.__basis = scaler.post_scaling(self.__basis)
-        self.__basis = tensor_to_matrix(self.__basis)
-=======
         '''
         Constructor for the POD trial space constructed via scaled SVD.
 
@@ -404,15 +325,19 @@
         orthogonalization.
         '''
 
-        # Compute basis
-        snapshots = snapshot_data.getSnapshotsAsArray()
-        shifted_snapshots,self.__shift_vector = shifter(snapshots)
-        scaled_shifted_snapshots = scaler.preScaling(shifted_snapshots)
-        scaled_shifted_and_split_snapshots = splitter(scaled_shifted_snapshots)
-        lsv,svals,_ = np.linalg.svd(scaled_shifted_and_split_snapshots,full_matrices=False)
-        self.__basis = truncater(lsv,svals)
-        self.__basis = scaler.postScaling(self.__basis)
->>>>>>> a264127a
+        # compute basis
+        snapshot_tensor = snapshot_data.get_snapshot_tensor()
+        n_var = snapshot_tensor.shape[0]
+        shifted_snapshot_tensor, self.__shift_vector = shifter(snapshot_tensor)
+        scaled_shifted_snapshot_tensor = scaler.pre_scaling(shifted_snapshot_tensor)
+        snapshot_matrix = tensor_to_matrix(scaled_shifted_snapshot_tensor)
+        snapshot_matrix = splitter(snapshot_matrix)
+
+        lsv, svals, _ = np.linalg.svd(snapshot_matrix, full_matrices=False)
+        self.__basis = truncater(lsv, svals)
+        self.__basis = matrix_to_tensor(n_var, self.__basis)
+        self.__basis = scaler.post_scaling(self.__basis)
+        self.__basis = tensor_to_matrix(self.__basis)
         self.__basis = orthogonalizer(self.__basis)
         self.__basis = matrix_to_tensor(n_var, self.__basis)
         self.__dimension = self.__basis.shape[2]
