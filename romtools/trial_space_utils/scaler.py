#
# ************************************************************************
#
#                         ROM Tools and Workflows
# Copyright 2019 National Technology & Engineering Solutions of Sandia,LLC
#                              (NTESS)
#
# Under the terms of Contract DE-NA0003525 with NTESS, the
# U.S. Government retains certain rights in this software.
#
# ROM Tools and Workflows is licensed under BSD-3-Clause terms of use:
#
# Redistribution and use in source and binary forms, with or without
# modification, are permitted provided that the following conditions
# are met:
#
# 1. Redistributions of source code must retain the above copyright
# notice, this list of conditions and the following disclaimer.
#
# 2. Redistributions in binary form must reproduce the above copyright
# notice, this list of conditions and the following disclaimer in the
# documentation and/or other materials provided with the distribution.
#
# 3. Neither the name of the copyright holder nor the names of its
# contributors may be used to endorse or promote products derived
# from this software without specific prior written permission.
#
# THIS SOFTWARE IS PROVIDED BY THE COPYRIGHT HOLDERS AND CONTRIBUTORS
# "AS IS" AND ANY EXPRESS OR IMPLIED WARRANTIES, INCLUDING, BUT NOT
# LIMITED TO, THE IMPLIED WARRANTIES OF MERCHANTABILITY AND FITNESS
# FOR A PARTICULAR PURPOSE ARE DISCLAIMED. IN NO EVENT SHALL THE
# COPYRIGHT HOLDER OR CONTRIBUTORS BE LIABLE FOR ANY DIRECT, INDIRECT,
# INCIDENTAL, SPECIAL, EXEMPLARY, OR CONSEQUENTIAL DAMAGES
# (INCLUDING, BUT NOT LIMITED TO, PROCUREMENT OF SUBSTITUTE GOODS OR
# SERVICES; LOSS OF USE, DATA, OR PROFITS; OR BUSINESS INTERRUPTION)
# HOWEVER CAUSED AND ON ANY THEORY OF LIABILITY, WHETHER IN CONTRACT,
# STRICT LIABILITY, OR TORT (INCLUDING NEGLIGENCE OR OTHERWISE) ARISING
# IN ANY WAY OUT OF THE USE OF THIS SOFTWARE, EVEN IF ADVISED OF THE
# POSSIBILITY OF SUCH DAMAGE.
#
# Questions? Contact Eric Parish (ejparis@sandia.gov)
#
# ************************************************************************
#

'''
The scaler class is used to performed scaled POD.

*What is scaled POD, and why would I do it?*

Standard POD computes a basis that minimizes the projection error in a standard Euclidean $\\ell^2$ inner product,
i.e., for a snapshot matrix $\\mathbf{S}$, POD computes the basis by solving the minimization problem
(assuming no affine offset)
$$ \\boldsymbol \\Phi = \\underset{ \\boldsymbol \\Phi_{\\*} \\in \\mathbb{R}^{N \\times K} | \\boldsymbol
\\Phi_{\\*}^T \\boldsymbol \\Phi_{\\*} = \\mathbf{I}}{ \\mathrm{arg \\; min} } \\| \\Phi_{\\*} \\Phi_{\\*}^T
\\mathbf{S} - \\mathbf{S} \\|_2.$$
In this minimization problem, errors are measured in a standard $\\ell^2$ norm.
For most practical applications, where our snapshot matrix involves variables of different scales,
this norm does not make sense (both intuitively, and on dimensional grounds).
As a practical example, consider fluid dynamics where the total energy is orders of magnitude larger than the density.

One of the most common approaches for mitigating this issue is to perform scaled POD.
In scaled POD, we solve a minimization problem on a scaled snapshot matrix.
Defining $\\mathbf{S}_{\\*} = \\mathbf{W}^{-1} \\mathbf{S}$, where $\\mathbf{W}$ is a weighting matrix
(e.g., a diagonal matrix containing the max absolute value of each state variable),
we compute the basis as the solution to the minimization problem
$$ \\boldsymbol \\Phi = \\mathbf{W} \\underset{ \\boldsymbol \\Phi_{\\*} \\in \\mathbb{R}^{N \\times K} |\\boldsymbol
\\Phi_{\\*}^T \\boldsymbol \\Phi_{\\*} = \\mathbf{I}}{ \\mathrm{arg \\; min} } \\| \\Phi_{\\*} \\Phi_{\\*}^T
\\mathbf{S}_{\\*} - \\mathbf{S}_{\\*} \\|_2.$$

The Scaler encapsulates this information
'''

import abc
import numpy as np
<<<<<<< HEAD

=======
import scipy.sparse
>>>>>>> a264127a

class AbstractScaler(abc.ABC):
    '''
    Abstract base class
    '''

    @abc.abstractmethod
<<<<<<< HEAD
    def pre_scaling(self, my_array: np.ndarray) -> np.ndarray:
        """
=======
    def preScaling(self, data_matrix: np.ndarray) -> np.ndarray:
        '''
>>>>>>> a264127a
        Scales the snapshot matrix before performing SVD
        '''
        pass

    @abc.abstractmethod
<<<<<<< HEAD
    def post_scaling(self, my_array: np.ndarray) -> np.ndarray:
        """
=======
    def postScaling(self, data_matrix: np.ndarray) -> np.ndarray:
        '''
>>>>>>> a264127a
        Scales the left singular vectors after performing SVD
        '''
        pass


<<<<<<< HEAD
=======
##================
#Helper functions
#=================
def extractIthVariableData(i,n_var,data_matrix,variable_ordering):
    '''
    Extract data corresponding to the i-th variable from a data matrix.

    Args:
        i (int): The index of the variable to extract.
        n_var (int): The total number of variables.
        data_matrix (numpy.ndarray): The data matrix containing variables.
        variable_ordering (str): The ordering of variables ('F' for Fortran, 'C' for C).

    Returns:
        numpy.ndarray: A subarray containing data for the i-th variable.

    Example:
        variable_data = extractIthVariableData(1, 3, my_data_matrix, 'F')
    '''
    if variable_ordering == 'F':
        return data_matrix[i::n_var]
    elif variable_ordering == 'C':
        nx = int( data_matrix.shape[0] / n_var)
        start_index = i*nx
        end_index = (i+1)*nx
        return data_matrix[start_index:end_index]

def scaleDataMatrixForIthVar(i,n_var,data_matrix,variable_ordering,var_scale):
    '''
    Scale the data corresponding to the i-th variable in a data matrix.

    Args:
        i (int): The index of the variable to scale.
        n_var (int): The total number of variables.
        data_matrix (numpy.ndarray): The data matrix containing variables to scale.
        variable_ordering (str): The ordering of variables ('F' for Fortran, 'C' for C).
        var_scale (float): The scaling factor to apply to the data.

    Returns:
        numpy.ndarray: The scaled data matrix.

    Example:
        scaled_matrix = scaleDataMatrixForIthVar(2, 4, my_data_matrix, 'C', 1.5)
    '''
    if variable_ordering == 'F':
        data_matrix[i::n_var] *= var_scale
    elif variable_ordering == 'C':
        nx = int( data_matrix.shape[0] / n_var)
        start_index = i*nx
        end_index = (i+1)*nx
        data_matrix[start_index:end_index] *= var_scale
    return data_matrix


>>>>>>> a264127a
class NoOpScaler(AbstractScaler):
    '''
    No op implementation
    '''
    def __init__(self):
        pass

    def pre_scaling(self, data_matrix):
        return data_matrix

    def post_scaling(self, data_matrix):
        return data_matrix


class VectorScaler(AbstractScaler):
    '''
    Concrete implementation designed to scale snapshot matrices by a vector.
    For a snapshot tensor $\\mathbf{S} \\in \\mathbb{R}^{N_{\\mathrm{u}} \\times N \\times K}$, the VectorScaler
    accepts in a scaling vector $\\mathbf{v} \\in \\mathbb{R}^{N$, and scales by
    $$\\mathbf{S}^* = \\mathrm{diag}(\\mathbf{v})^{-1} \\mathbf{S}$$
    before performing POD (i.e., POD is performed on $\\mathbf{S}^*$). After POD is performed, the bases
    are post-scaled by $$\\boldsymbol \\Phi = \\mathrm{diag}(\\mathbf{v}) \\mathbf{U}$$

<<<<<<< HEAD
    **Note that scaling can cause bases to not be orthonormal; we do not recommend using scalers with the NoOpOrthonormalizer**
    """
    def __init__(self, scaling_vector):
=======
    **Note that scaling can cause bases to not be orthonormal; we do not recommend using scalers with
    the NoOpOrthonormalizer**
    '''
    def __init__(self,scaling_vector):
>>>>>>> a264127a
        '''
        Constructor for the VectorScaler.

        Args:
            scaling_vector: Array containing the scaling vector for each row in the snapshot matrix.

        This constructor initializes the VectorScaler with the specified scaling vector.
        '''
        self.__scaling_vector_matrix = scaling_vector
        self.__scaling_vector_matrix_inv = 1./scaling_vector


<<<<<<< HEAD
    def pre_scaling(self, data_matrix):
        return self.__scaling_vector_matrix_inv[None, :, None] * data_matrix

    def post_scaling(self, data_matrix):
        return self.__scaling_vector_matrix[None, :, None] * data_matrix
=======
    def preScaling(self, data_matrix):
        '''
        Scales the input data matrix using the inverse of the scaling vector and returns the scaled matrix.

        Args:
            data_matrix (np.ndarray): The input data matrix to be scaled.

        Returns:
            np.ndarray: The scaled data matrix.
        '''
        return self.__scaling_vector_matrix_inv @ data_matrix

    def postScaling(self,data_matrix):
        '''
        Scales the input data matrix using the scaling vector and returns the scaled matrix.

        Args:
            data_matrix (np.ndarray): The input data matrix to be scaled.

        Returns:
            np.ndarray: The scaled data matrix.
        '''
        return self.__scaling_vector_matrix  @ data_matrix
>>>>>>> a264127a



#=========
#This class is designed to scale a data matrix comprising multiple states
#(e.g., for the Navier--Stokes, rho, rho u, rhoE)
#========
class VariableScaler(AbstractScaler):
    '''
    Concrete implementation designed for snapshot matrices involving multiple state variables.
    This scaler will scale each variable based on
      - max-abs scaling: for the $i$th state variable $u_i$, we will compute the scaling as
        $s_i = \\mathrm{max}( \\mathrm{abs}( S_i ) )$, where $S_i$ denotes the snapshot matrix of the $i$th variable.
      - mean abs: for the $i$th state variable $u_i$, we will compute the scaling as
        $s_i = \\mathrm{mean}( \\mathrm{abs}( S_i ) )$, where $S_i$ denotes the snapshot matrix of the $i$th variable.
      - variance: for the $i$th state variable $u_i$, we will compute the scaling as
        $s_i = \\mathrm{std}( S_i ) $, where $S_i$ denotes the snapshot matrix of the $i$th variable.

    **This class requires you to specify variable ordering (either 'F' or 'C')**
    For a state with variables $u,v,w$ defined at $n$ discrete points, these orderings are

<<<<<<< HEAD
    """
    def __init__(self, scaling_type):
=======
    **Order F variable ordering: $[u_1,v_1,w_1,u_2,v_2,w_2,...,u_n,v_n,w_n]$**

    **Order C variable ordering: $[u_1,u_2,...,u_n,v_1,...]$**
    '''
    def __init__(self,scaling_type,variable_ordering,n_var):
        '''
        Constructor for the VariableScaler.

        Args:
            scaling_type (str): The scaling method to use ('max_abs', 'mean_abs', or 'variance').
            variable_ordering (str): Variable ordering ('F' or 'C').
            n_var (int): The number of state variables.

        This constructor initializes the VariableScaler with the specified scaling type, variable ordering, and
        number of variables.
        '''
        assert variable_ordering == 'C' or variable_ordering == 'F', "Invalid variable ordering, options are F and C"
>>>>>>> a264127a
        self.__scaling_type = scaling_type
        self.have_scales_been_initialized = False
        self.var_scales_ = None

<<<<<<< HEAD
    def initializeScalings(self, data_tensor):
        n_var = data_tensor.shape[0]
        self.var_scales_ = np.ones(n_var)
        for i in range(n_var):
            ith_var = data_tensor[i]
=======
    def initializeScalings(self,data_matrix):
        '''
        Initializes the scaling factors for each state variable based on the specified method.

        Args:
            data_matrix (np.ndarray): The input data matrix.
        '''
        self.var_scales_ = np.ones(self.__n_var)
        for i in range(self.__n_var):
            ith_var = extractIthVariableData(i,self.__n_var,data_matrix,self.__variable_ordering)
>>>>>>> a264127a
            if self.__scaling_type == 'max_abs':
                var_scale = np.max(abs(ith_var))
            elif self.__scaling_type == 'mean_abs':
                var_scale = np.mean(abs(ith_var))
            elif self.__scaling_type == 'variance':
                var_scale = np.sqrt(np.var(ith_var))

            # in case of a zero field (e.g., 2D)
            if var_scale < 1e-10:
                var_scale = 1.
            self.var_scales_[i] = var_scale
        self.have_scales_been_initialized = True

<<<<<<< HEAD
    # These are all inplace operations
    def pre_scaling(self, data_tensor):
        n_var = data_tensor.shape[0]
=======
    ## These are all inplace operations
    def preScaling(self, data_matrix):
        '''
        Scales the input data matrix before processing, taking into account the previously initialized scaling factors.

        Args:
            data_matrix (np.ndarray): The input data matrix to be scaled.

        Returns:
            np.ndarray: The scaled data matrix.
        '''
>>>>>>> a264127a
        if self.have_scales_been_initialized:
            pass
        else:
            self.initializeScalings(data_tensor)
        # scale each field (variable scaling)
        for i in range(n_var):
            data_tensor[i] = data_tensor[i] / self.var_scales_[i]
        return data_tensor

    def post_scaling(self, data_tensor):
        assert self.have_scales_been_initialized, "Scales in VariableScaler have not been initialized"
        # scale each field
        n_var = data_tensor.shape[0]
        for i in range(n_var):
            data_tensor[i] = data_tensor[i]*self.var_scales_[i]
        return data_tensor


class VariableAndVectorScaler(AbstractScaler):
<<<<<<< HEAD
    """
    Concrete implementation designed to scale snapshot matrices involving
    multiple state variables by both the variable magnitudes and an additional
    vector.  This is particularly useful when wishing to perform POD for, e.g.,
    a finite volume method where we want to scale by the cell volumes as well
    as the variable magnitudes. This implementation combines the VectorScaler
    and VariableScaler classes
    """
=======
    '''
    Concrete implementation designed to scale snapshot matrices involving multiple state variables by both the variable
    magnitudes and an additional vector.
    This is particularly useful when wishing to perform POD for, e.g., a finite volume method where we want to scale by
    the cell volumes as well as the variable magnitudes. This implementation combines the VectorScaler and
    VariableScaler classes.
    '''
>>>>>>> a264127a

    def __init__(self, scaling_vector, scaling_type):
        '''
<<<<<<< HEAD
        Inputs: scaling_vector: array containing the scaling vector for each row in the snapshot matrix
        scaling_type: 'max_abs','mean_abs', or 'variance'
=======
        Constructor for the VariableAndVectorScaler.

        Args:
            scaling_vector: Array containing the scaling vector for each row in the snapshot matrix.
            scaling_type: Scaling method ('max_abs', 'mean_abs', or 'variance') for variable magnitudes.
            variable_ordering: Variable ordering ('F' or 'C') for state variables.
            n_var: The number of state variables.

        This constructor initializes the `VariableAndVectorScaler` with the specified parameters.
>>>>>>> a264127a
        '''
        self.__my_variable_scaler = VariableScaler(scaling_type)
        self.__my_vector_scaler = VectorScaler(scaling_vector)

<<<<<<< HEAD
    def pre_scaling(self, data_tensor):
        data_tensor = self.__my_variable_scaler.pre_scaling(data_tensor)
        return self.__my_vector_scaler.pre_scaling(data_tensor)

    def post_scaling(self, data_tensor):
        data_tensor = self.__my_vector_scaler.post_scaling(data_tensor)
        return self.__my_variable_scaler.post_scaling(data_tensor)
=======
    def preScaling(self, data_matrix):
        '''
        Scales the input data matrix before processing, first using the `VariableScaler` and then the `VectorScaler`.

        Args:
            data_matrix (np.ndarray): The input data matrix to be scaled.

        Returns:
            np.ndarray: The scaled data matrix.
        '''
        data_matrix = self.__myVariableScaler.preScaling(data_matrix)
        return self.__myVectorScaler.preScaling(data_matrix)

    def postScaling(self,data_matrix):
        '''
        Scales the input data matrix after processing, first using the `VectorScaler` and then the `VariableScaler`.

        Args:
            data_matrix (np.ndarray): The input data matrix to be scaled.

        Returns:
            np.ndarray: The scaled data matrix.
        '''
        data_matrix = self.__myVectorScaler.postScaling(data_matrix)
        return self.__myVariableScaler.postScaling(data_matrix)
>>>>>>> a264127a
<|MERGE_RESOLUTION|>--- conflicted
+++ resolved
@@ -73,11 +73,7 @@
 
 import abc
 import numpy as np
-<<<<<<< HEAD
-
-=======
-import scipy.sparse
->>>>>>> a264127a
+
 
 class AbstractScaler(abc.ABC):
     '''
@@ -85,87 +81,20 @@
     '''
 
     @abc.abstractmethod
-<<<<<<< HEAD
-    def pre_scaling(self, my_array: np.ndarray) -> np.ndarray:
-        """
-=======
-    def preScaling(self, data_matrix: np.ndarray) -> np.ndarray:
-        '''
->>>>>>> a264127a
+    def pre_scaling(self, data_matrix: np.ndarray) -> np.ndarray:
+        '''
         Scales the snapshot matrix before performing SVD
         '''
         pass
 
     @abc.abstractmethod
-<<<<<<< HEAD
-    def post_scaling(self, my_array: np.ndarray) -> np.ndarray:
-        """
-=======
-    def postScaling(self, data_matrix: np.ndarray) -> np.ndarray:
-        '''
->>>>>>> a264127a
+    def post_scaling(self, data_matrix: np.ndarray) -> np.ndarray:
+        '''
         Scales the left singular vectors after performing SVD
         '''
         pass
 
 
-<<<<<<< HEAD
-=======
-##================
-#Helper functions
-#=================
-def extractIthVariableData(i,n_var,data_matrix,variable_ordering):
-    '''
-    Extract data corresponding to the i-th variable from a data matrix.
-
-    Args:
-        i (int): The index of the variable to extract.
-        n_var (int): The total number of variables.
-        data_matrix (numpy.ndarray): The data matrix containing variables.
-        variable_ordering (str): The ordering of variables ('F' for Fortran, 'C' for C).
-
-    Returns:
-        numpy.ndarray: A subarray containing data for the i-th variable.
-
-    Example:
-        variable_data = extractIthVariableData(1, 3, my_data_matrix, 'F')
-    '''
-    if variable_ordering == 'F':
-        return data_matrix[i::n_var]
-    elif variable_ordering == 'C':
-        nx = int( data_matrix.shape[0] / n_var)
-        start_index = i*nx
-        end_index = (i+1)*nx
-        return data_matrix[start_index:end_index]
-
-def scaleDataMatrixForIthVar(i,n_var,data_matrix,variable_ordering,var_scale):
-    '''
-    Scale the data corresponding to the i-th variable in a data matrix.
-
-    Args:
-        i (int): The index of the variable to scale.
-        n_var (int): The total number of variables.
-        data_matrix (numpy.ndarray): The data matrix containing variables to scale.
-        variable_ordering (str): The ordering of variables ('F' for Fortran, 'C' for C).
-        var_scale (float): The scaling factor to apply to the data.
-
-    Returns:
-        numpy.ndarray: The scaled data matrix.
-
-    Example:
-        scaled_matrix = scaleDataMatrixForIthVar(2, 4, my_data_matrix, 'C', 1.5)
-    '''
-    if variable_ordering == 'F':
-        data_matrix[i::n_var] *= var_scale
-    elif variable_ordering == 'C':
-        nx = int( data_matrix.shape[0] / n_var)
-        start_index = i*nx
-        end_index = (i+1)*nx
-        data_matrix[start_index:end_index] *= var_scale
-    return data_matrix
-
-
->>>>>>> a264127a
 class NoOpScaler(AbstractScaler):
     '''
     No op implementation
@@ -189,16 +118,10 @@
     before performing POD (i.e., POD is performed on $\\mathbf{S}^*$). After POD is performed, the bases
     are post-scaled by $$\\boldsymbol \\Phi = \\mathrm{diag}(\\mathbf{v}) \\mathbf{U}$$
 
-<<<<<<< HEAD
-    **Note that scaling can cause bases to not be orthonormal; we do not recommend using scalers with the NoOpOrthonormalizer**
-    """
+    **Note that scaling can cause bases to not be orthonormal; we do not
+    recommend using scalers with the NoOpOrthonormalizer**
+    '''
     def __init__(self, scaling_vector):
-=======
-    **Note that scaling can cause bases to not be orthonormal; we do not recommend using scalers with
-    the NoOpOrthonormalizer**
-    '''
-    def __init__(self,scaling_vector):
->>>>>>> a264127a
         '''
         Constructor for the VectorScaler.
 
@@ -211,37 +134,29 @@
         self.__scaling_vector_matrix_inv = 1./scaling_vector
 
 
-<<<<<<< HEAD
     def pre_scaling(self, data_matrix):
+        '''
+        Scales the input data matrix using the inverse of the scaling vector and returns the scaled matrix.
+
+        Args:
+            data_matrix (np.ndarray): The input data matrix to be scaled.
+
+        Returns:
+            np.ndarray: The scaled data matrix.
+        '''
         return self.__scaling_vector_matrix_inv[None, :, None] * data_matrix
 
     def post_scaling(self, data_matrix):
+        '''
+        Scales the input data matrix using the scaling vector and returns the scaled matrix.
+
+        Args:
+            data_matrix (np.ndarray): The input data matrix to be scaled.
+
+        Returns:
+            np.ndarray: The scaled data matrix.
+        '''
         return self.__scaling_vector_matrix[None, :, None] * data_matrix
-=======
-    def preScaling(self, data_matrix):
-        '''
-        Scales the input data matrix using the inverse of the scaling vector and returns the scaled matrix.
-
-        Args:
-            data_matrix (np.ndarray): The input data matrix to be scaled.
-
-        Returns:
-            np.ndarray: The scaled data matrix.
-        '''
-        return self.__scaling_vector_matrix_inv @ data_matrix
-
-    def postScaling(self,data_matrix):
-        '''
-        Scales the input data matrix using the scaling vector and returns the scaled matrix.
-
-        Args:
-            data_matrix (np.ndarray): The input data matrix to be scaled.
-
-        Returns:
-            np.ndarray: The scaled data matrix.
-        '''
-        return self.__scaling_vector_matrix  @ data_matrix
->>>>>>> a264127a
 
 
 
@@ -259,54 +174,34 @@
         $s_i = \\mathrm{mean}( \\mathrm{abs}( S_i ) )$, where $S_i$ denotes the snapshot matrix of the $i$th variable.
       - variance: for the $i$th state variable $u_i$, we will compute the scaling as
         $s_i = \\mathrm{std}( S_i ) $, where $S_i$ denotes the snapshot matrix of the $i$th variable.
-
-    **This class requires you to specify variable ordering (either 'F' or 'C')**
-    For a state with variables $u,v,w$ defined at $n$ discrete points, these orderings are
-
-<<<<<<< HEAD
-    """
+    '''
     def __init__(self, scaling_type):
-=======
-    **Order F variable ordering: $[u_1,v_1,w_1,u_2,v_2,w_2,...,u_n,v_n,w_n]$**
-
-    **Order C variable ordering: $[u_1,u_2,...,u_n,v_1,...]$**
-    '''
-    def __init__(self,scaling_type,variable_ordering,n_var):
         '''
         Constructor for the VariableScaler.
 
         Args:
-            scaling_type (str): The scaling method to use ('max_abs', 'mean_abs', or 'variance').
-            variable_ordering (str): Variable ordering ('F' or 'C').
-            n_var (int): The number of state variables.
-
-        This constructor initializes the VariableScaler with the specified scaling type, variable ordering, and
-        number of variables.
-        '''
-        assert variable_ordering == 'C' or variable_ordering == 'F', "Invalid variable ordering, options are F and C"
->>>>>>> a264127a
+            scaling_type (str): The scaling method to use ('max_abs',
+            'mean_abs', or 'variance').
+
+        This constructor initializes the VariableScaler with the specified
+        scaling type, variable ordering, and number of variables.
+        '''
         self.__scaling_type = scaling_type
         self.have_scales_been_initialized = False
         self.var_scales_ = None
 
-<<<<<<< HEAD
     def initializeScalings(self, data_tensor):
+        '''
+        Initializes the scaling factors for each state variable based on the
+        specified method.
+
+        Args:
+            data_matrix (np.ndarray): The input data matrix.
+        '''
         n_var = data_tensor.shape[0]
         self.var_scales_ = np.ones(n_var)
         for i in range(n_var):
             ith_var = data_tensor[i]
-=======
-    def initializeScalings(self,data_matrix):
-        '''
-        Initializes the scaling factors for each state variable based on the specified method.
-
-        Args:
-            data_matrix (np.ndarray): The input data matrix.
-        '''
-        self.var_scales_ = np.ones(self.__n_var)
-        for i in range(self.__n_var):
-            ith_var = extractIthVariableData(i,self.__n_var,data_matrix,self.__variable_ordering)
->>>>>>> a264127a
             if self.__scaling_type == 'max_abs':
                 var_scale = np.max(abs(ith_var))
             elif self.__scaling_type == 'mean_abs':
@@ -320,23 +215,19 @@
             self.var_scales_[i] = var_scale
         self.have_scales_been_initialized = True
 
-<<<<<<< HEAD
     # These are all inplace operations
     def pre_scaling(self, data_tensor):
+        '''
+        Scales the input data matrix before processing, taking into account
+        the previously initialized scaling factors.
+
+        Args:
+            data_matrix (np.ndarray): The input data matrix to be scaled.
+
+        Returns:
+            np.ndarray: The scaled data matrix.
+        '''
         n_var = data_tensor.shape[0]
-=======
-    ## These are all inplace operations
-    def preScaling(self, data_matrix):
-        '''
-        Scales the input data matrix before processing, taking into account the previously initialized scaling factors.
-
-        Args:
-            data_matrix (np.ndarray): The input data matrix to be scaled.
-
-        Returns:
-            np.ndarray: The scaled data matrix.
-        '''
->>>>>>> a264127a
         if self.have_scales_been_initialized:
             pass
         else:
@@ -347,6 +238,16 @@
         return data_tensor
 
     def post_scaling(self, data_tensor):
+        '''
+        Scales the input data matrix using the scaling vector and returns the
+        scaled matrix.
+
+        Args:
+            data_matrix (np.ndarray): The input data matrix to be scaled.
+
+        Returns:
+            np.ndarray: The scaled data matrix.
+        '''
         assert self.have_scales_been_initialized, "Scales in VariableScaler have not been initialized"
         # scale each field
         n_var = data_tensor.shape[0]
@@ -356,77 +257,53 @@
 
 
 class VariableAndVectorScaler(AbstractScaler):
-<<<<<<< HEAD
-    """
+    '''
     Concrete implementation designed to scale snapshot matrices involving
     multiple state variables by both the variable magnitudes and an additional
-    vector.  This is particularly useful when wishing to perform POD for, e.g.,
-    a finite volume method where we want to scale by the cell volumes as well
-    as the variable magnitudes. This implementation combines the VectorScaler
-    and VariableScaler classes
-    """
-=======
-    '''
-    Concrete implementation designed to scale snapshot matrices involving multiple state variables by both the variable
-    magnitudes and an additional vector.
-    This is particularly useful when wishing to perform POD for, e.g., a finite volume method where we want to scale by
-    the cell volumes as well as the variable magnitudes. This implementation combines the VectorScaler and
-    VariableScaler classes.
-    '''
->>>>>>> a264127a
+    vector.  This is particularly useful when wishing to perform POD for,
+    e.g., a finite volume method where we want to scale by the cell volumes as
+    well as the variable magnitudes. This implementation combines the
+    VectorScaler and VariableScaler classes.
+    '''
 
     def __init__(self, scaling_vector, scaling_type):
         '''
-<<<<<<< HEAD
-        Inputs: scaling_vector: array containing the scaling vector for each row in the snapshot matrix
-        scaling_type: 'max_abs','mean_abs', or 'variance'
-=======
         Constructor for the VariableAndVectorScaler.
 
         Args:
-            scaling_vector: Array containing the scaling vector for each row in the snapshot matrix.
-            scaling_type: Scaling method ('max_abs', 'mean_abs', or 'variance') for variable magnitudes.
-            variable_ordering: Variable ordering ('F' or 'C') for state variables.
-            n_var: The number of state variables.
-
-        This constructor initializes the `VariableAndVectorScaler` with the specified parameters.
->>>>>>> a264127a
+            scaling_vector: Array containing the scaling vector for each row
+            in the snapshot matrix.
+            scaling_type: Scaling method ('max_abs',
+            'mean_abs', or 'variance') for variable magnitudes.
+
+        This constructor initializes the `VariableAndVectorScaler` with the
+        specified parameters.
         '''
         self.__my_variable_scaler = VariableScaler(scaling_type)
         self.__my_vector_scaler = VectorScaler(scaling_vector)
 
-<<<<<<< HEAD
     def pre_scaling(self, data_tensor):
+        '''
+        Scales the input data matrix before processing, first using the `VariableScaler` and then the `VectorScaler`.
+
+        Args:
+            data_matrix (np.ndarray): The input data matrix to be scaled.
+
+        Returns:
+            np.ndarray: The scaled data matrix.
+        '''
         data_tensor = self.__my_variable_scaler.pre_scaling(data_tensor)
         return self.__my_vector_scaler.pre_scaling(data_tensor)
 
     def post_scaling(self, data_tensor):
+        '''
+        Scales the input data matrix after processing, first using the `VectorScaler` and then the `VariableScaler`.
+
+        Args:
+            data_matrix (np.ndarray): The input data matrix to be scaled.
+
+        Returns:
+            np.ndarray: The scaled data matrix.
+        '''
         data_tensor = self.__my_vector_scaler.post_scaling(data_tensor)
-        return self.__my_variable_scaler.post_scaling(data_tensor)
-=======
-    def preScaling(self, data_matrix):
-        '''
-        Scales the input data matrix before processing, first using the `VariableScaler` and then the `VectorScaler`.
-
-        Args:
-            data_matrix (np.ndarray): The input data matrix to be scaled.
-
-        Returns:
-            np.ndarray: The scaled data matrix.
-        '''
-        data_matrix = self.__myVariableScaler.preScaling(data_matrix)
-        return self.__myVectorScaler.preScaling(data_matrix)
-
-    def postScaling(self,data_matrix):
-        '''
-        Scales the input data matrix after processing, first using the `VectorScaler` and then the `VariableScaler`.
-
-        Args:
-            data_matrix (np.ndarray): The input data matrix to be scaled.
-
-        Returns:
-            np.ndarray: The scaled data matrix.
-        '''
-        data_matrix = self.__myVectorScaler.postScaling(data_matrix)
-        return self.__myVariableScaler.postScaling(data_matrix)
->>>>>>> a264127a
+        return self.__my_variable_scaler.post_scaling(data_tensor)