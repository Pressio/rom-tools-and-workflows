--- conflicted
+++ resolved
@@ -65,8 +65,9 @@
 $$\\tilde{\\boldsymbol u}(x) = \\sum_{i=1}^{K} \\Phi_i(x) \\hat{\\boldsymbol u}(t).$$
 With this representation, the different state variables share generalized coordinates $\\hat{\\boldsymbol u}(t)$.
 
-An alternative approach is to ensure that each state variable is linearly independent of the other by employing a block
-basis. With this approach, this comprises a basis function that looks like
+An alternative approach is to ensure that each state variable is linearly
+independent of the other by employing a block basis. With this approach, this
+comprises a basis function that looks like
 $$
 \\boldsymbol \\Phi(x) = \\begin{bmatrix}
 \\Phi_{1}^{\\rho}(x) &  0                     &  0  & \\Phi_{2}^{\\rho }(x) & \\cdots \\\\\\\\
@@ -74,17 +75,13 @@
  0                   & 0                      & \\Phi_{1}^{\\rho E}(x) & 0 & \\cdots \\
 \\end{bmatrix}.
 $$
-This "split" representation can be particularly advantageous for problems where different state variables span numerous
-orders of magnitude.
+This "split" representation can be particularly advantageous for problems
+where different state variables span numerous orders of magnitude.
 
 The splitting class encapsulates this functionality. We note that the splitter is **applied to the snapshot matrix
 before POD is performed**.
 
 '''
-<<<<<<< HEAD
-
-=======
->>>>>>> a264127a
 import abc
 import numpy as np
 
@@ -107,16 +104,10 @@
 
 
 class BlockSplitter(AbstractSplitter):
-<<<<<<< HEAD
-    """
+    '''
     Splits a data matrix into blocks defined by a list, e.g., for our Euler
-    equation example above, we could set blocks = [[0,1],[2]] which
-    would result in
-=======
-    '''
-    Splits a data matrix into blocks defined by a list, e.g., for our Euler equation example above, we could set
+    equation example above, we could set
     blocks = [[0,1],[2]] which would result in
->>>>>>> a264127a
     $$
     \\boldsymbol \\Phi(x) = \\begin{bmatrix}
     \\Phi_{1}^{\\rho}(x)   &  0 & \\Phi_{2}^{\\rho}(x) &  0 & \\cdots  \\\\\\\\
@@ -124,10 +115,6 @@
     0                      & \\Phi_{1}^{\\rho E }(x) & 0 & \\Phi_{2}^{\\rho E }(x) & \\cdots \\
     \\end{bmatrix}.
     $$
-<<<<<<< HEAD
-    """
-    def __init__(self, blocks: list, n_var: int, variable_ordering: str = 'C'):
-=======
 
     **Notes on variable ordering**
 
@@ -135,7 +122,7 @@
 
     **Order C variable ordering: $[u_1,u_2,...,u_n,v_1,...]$**
     '''
-    def __init__(self,blocks : list,n_var : int, variable_ordering : str):
+    def __init__(self, blocks: list, n_var: int, variable_ordering: str = 'C'):
         '''
         Constructor for BlockSplitter.
 
@@ -144,7 +131,6 @@
             n_var (int): The total number of variables in the data matrix.
             variable_ordering (str): The variable ordering, either 'C' or 'F'.
         '''
->>>>>>> a264127a
         assert variable_ordering == 'C' or variable_ordering == 'F', "Invalid variable ordering, options are F and C"
         self.__variable_ordering = variable_ordering
         self.__n_var = n_var
@@ -160,7 +146,8 @@
 
     def __call__(self, my_array: np.ndarray):
         '''
-        Splits the input data matrix into smaller blocks as defined by the block list.
+        Splits the input data matrix into smaller blocks as defined by the
+        block list.
 
         Args:
             my_array (np.ndarray): The input data array.
@@ -178,7 +165,6 @@
             end_col = (block_counter+1)*d2
             for var in block:
                 if self.__variable_ordering == 'F':
-<<<<<<< HEAD
                     my_split_array[var::self.__n_var, start_col:end_col] = get_data_matrix_for_ith_var(var, self.__n_var, my_array, self.__variable_ordering)
                 elif self.__variable_ordering == 'C':
                     start_index = var*n
@@ -188,26 +174,11 @@
 
 
 def get_data_matrix_for_ith_var(i, n_var, data_matrix, variable_ordering='C'):
-    """helper function to split data"""
-=======
-                    my_split_array[var::self.__n_var,start_col:end_col] = getDataMatrixForIthVar(var,
-                                                                                                 self.__n_var,my_array,
-                                                                                                 self.__variable_ordering)
-                elif self.__variable_ordering == 'C':
-                    start_index = var*n
-                    end_index = (var+1)*n
-                    my_split_array[start_index:end_index,start_col:end_col] = getDataMatrixForIthVar(var,
-                                                                                                     self.__n_var,my_array,
-                                                                                                     self.__variable_ordering)
-        return my_split_array
-
-
-def getDataMatrixForIthVar(i,n_var,data_matrix,variable_ordering):
     '''
     Helper function to split a data matrix based on variable ordering.
 
-    This function takes an input data matrix and splits it based on the variable ordering ('C' or 'F') and the
-    variable index 'i'.
+    This function takes an input data matrix and splits it based on the
+    variable ordering ('C' or 'F') and the variable index 'i'.
 
     Args:
         i (int): The index of the variable to extract.
@@ -216,9 +187,9 @@
         variable_ordering (str): The variable ordering, either 'C' or 'F'.
 
     Returns:
-        np.ndarray: A subset of the input data matrix corresponding to the specified variable index 'i'.
+        np.ndarray: A subset of the input data matrix corresponding to the
+        specified variable index 'i'.
     '''
->>>>>>> a264127a
     if variable_ordering == 'F':
         return data_matrix[i::n_var]
     elif variable_ordering == 'C':
