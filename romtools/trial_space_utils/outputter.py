--- conflicted
+++ resolved
@@ -52,14 +52,11 @@
     import exodus
 except ImportError:
     pass
-<<<<<<< HEAD
-=======
 
 try:
     import h5py
 except ImportError:
     pass
->>>>>>> a264127a
 
 
 
@@ -125,14 +122,10 @@
     num_modes = trial_space.getBasis().shape[1]
     num_modes_str_len = int(math.log10(num_modes))+1
 
-<<<<<<< HEAD
-    assert var_names is None or len(var_names) == num_vars, f"len(variable_names), {len(var_names)} != number of variables in basis, {num_vars}"
-=======
     assert (var_names is None or len(var_names) == num_vars), (
             f"len(variable_names), {len(var_names)} "
             f"!= number of variables in basis, {num_vars}"
     )
->>>>>>> a264127a
 
     if var_names is None:
         var_names = [f"{i}" for i in range(num_vars)]
