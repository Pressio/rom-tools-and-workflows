#
# ************************************************************************
#
#                         ROM Tools and Workflows
# Copyright 2019 National Technology & Engineering Solutions of Sandia,LLC
#                              (NTESS)
#
# Under the terms of Contract DE-NA0003525 with NTESS, the
# U.S. Government retains certain rights in this software.
#
# ROM Tools and Workflows is licensed under BSD-3-Clause terms of use:
#
# Redistribution and use in source and binary forms, with or without
# modification, are permitted provided that the following conditions
# are met:
#
# 1. Redistributions of source code must retain the above copyright
# notice, this list of conditions and the following disclaimer.
#
# 2. Redistributions in binary form must reproduce the above copyright
# notice, this list of conditions and the following disclaimer in the
# documentation and/or other materials provided with the distribution.
#
# 3. Neither the name of the copyright holder nor the names of its
# contributors may be used to endorse or promote products derived
# from this software without specific prior written permission.
#
# THIS SOFTWARE IS PROVIDED BY THE COPYRIGHT HOLDERS AND CONTRIBUTORS
# "AS IS" AND ANY EXPRESS OR IMPLIED WARRANTIES, INCLUDING, BUT NOT
# LIMITED TO, THE IMPLIED WARRANTIES OF MERCHANTABILITY AND FITNESS
# FOR A PARTICULAR PURPOSE ARE DISCLAIMED. IN NO EVENT SHALL THE
# COPYRIGHT HOLDER OR CONTRIBUTORS BE LIABLE FOR ANY DIRECT, INDIRECT,
# INCIDENTAL, SPECIAL, EXEMPLARY, OR CONSEQUENTIAL DAMAGES
# (INCLUDING, BUT NOT LIMITED TO, PROCUREMENT OF SUBSTITUTE GOODS OR
# SERVICES; LOSS OF USE, DATA, OR PROFITS; OR BUSINESS INTERRUPTION)
# HOWEVER CAUSED AND ON ANY THEORY OF LIABILITY, WHETHER IN CONTRACT,
# STRICT LIABILITY, OR TORT (INCLUDING NEGLIGENCE OR OTHERWISE) ARISING
# IN ANY WAY OUT OF THE USE OF THIS SOFTWARE, EVEN IF ADVISED OF THE
# POSSIBILITY OF SUCH DAMAGE.
#
# Questions? Contact Eric Parish (ejparis@sandia.gov)
#
# ************************************************************************
#

'''
Constructing a basis via POD typically entails computing the SVD of a snapshot matrix,
$$ \\mathbf{U} ,\\mathbf{\\Sigma} = \\mathrm{svd}(\\mathbf{S})$$
and then selecting the first $K$ left singular vectors (i.e., the first $K$
columns of $\\mathbf{U}$). Typically, $K$ is determined through the decay of
the singular values.

The truncater class is desined to truncate a basis.
We provide concrete implementations that truncate based on a specified number
of basis vectors and the decay of the singular values
'''

import abc
import numpy as np


class AbstractTruncater(abc.ABC):
    '''
    Abstract implementation
    '''

    @abc.abstractmethod
    def __call__(self, basis: np.ndarray,  singular_values: np.ndarray) -> np.ndarray:
        '''
        Truncate left singular vectors
        '''
        pass


class NoOpTruncater(AbstractTruncater):
    '''
    No op implementation
    '''
    def __init__(self) -> None:
        pass

    def __call__(self, basis: np.ndarray,  singular_values: np.ndarray) -> np.ndarray:
        return basis


class BasisSizeTruncater(AbstractTruncater):
    '''
    Truncates to a specified number of singular vectors, as specified in the constructor
    '''
    def __init__(self, basis_dimension: int) -> None:
        '''
        Constructor for the BasisSizeTruncater class.

        Args:
            basis_dimension (int): The desired dimension of the truncated basis.
        '''
        self.__basis_dimension = basis_dimension

    def __call__(self, basis: np.ndarray, singular_values: np.ndarray) -> np.ndarray:
<<<<<<< HEAD
        return basis[:, :self.__basis_dimension]
=======
        '''
        Truncate the basis based on the specified dimension.

        Args:
            basis (np.ndarray): The original basis matrix.
            singular_values (np.ndarray): The array of singular values associated with the basis matrix.

        Returns:
            np.ndarray: The truncated basis matrix with the specified dimension.
        '''
        return basis[:,:self.__basis_dimension]
>>>>>>> a264127a


class EnergyTruncater(AbstractTruncater):
    '''
    Truncates based on the decay of singular values, i.e., will define $K$ to
    be the number of singular values such that the cumulative energy retained
    is greater than some threshold.
    '''
    def __init__(self, threshold: float) -> None:
        '''
        Constructor for the EnergyTruncater class.

        Args:
            threshold (float): The cumulative energy threshold.
        '''
        self.energy_threshold_ = threshold

    def __call__(self, basis: np.ndarray, singular_values: np.ndarray) -> np.ndarray:
        '''
        Truncate the basis based on the energy threshold.

        Args:
            basis (np.ndarray): The original basis matrix.
            singular_values (np.ndarray): The array of singular values associated with the basis matrix.

        Returns:
            np.ndarray: The truncated basis matrix based on the energy threshold.
        '''
        energy = np.cumsum(singular_values**2)/np.sum(singular_values**2)
        basis_dimension = np.argmax(energy > self.energy_threshold_) + 1
        return basis[:, 0:basis_dimension]<|MERGE_RESOLUTION|>--- conflicted
+++ resolved
@@ -97,9 +97,6 @@
         self.__basis_dimension = basis_dimension
 
     def __call__(self, basis: np.ndarray, singular_values: np.ndarray) -> np.ndarray:
-<<<<<<< HEAD
-        return basis[:, :self.__basis_dimension]
-=======
         '''
         Truncate the basis based on the specified dimension.
 
@@ -110,8 +107,7 @@
         Returns:
             np.ndarray: The truncated basis matrix with the specified dimension.
         '''
-        return basis[:,:self.__basis_dimension]
->>>>>>> a264127a
+        return basis[:, :self.__basis_dimension]
 
 
 class EnergyTruncater(AbstractTruncater):
